--- conflicted
+++ resolved
@@ -12,13 +12,8 @@
     "typescript": "^5.0.0"
   },
   "dependencies": {
-<<<<<<< HEAD
-    "express": "^4.18.2",
     "prompt-sync": "^4.2.0",
     "readline": "^1.3.0",
     "readline-sync": "^1.4.10"
-=======
-    "readline": "^1.3.0"
->>>>>>> 8227bb85
   }
 }