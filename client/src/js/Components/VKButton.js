import { useState, useEffect } from 'react';

import { isdev, currentHost } from '../functions/util';

import { Config, Connect, ConnectEvents } from '@vkontakte/superappkit';
import myfetch from "../functions/myfetch";


// vk id штучка
Config.init({
    appId: 51771477, // идентификатор приложения
});

const SERVER_HOST = currentHost;


export default function VkButton() {

    const [authData, setAuthData] = useState(null);
    useEffect(() => {
        const vkAuthRedirectURL = '/api/authorize';
        if (authData) {
            myfetch(vkAuthRedirectURL, {
                credentials: 'include',
                method: 'POST',
                headers: {
                    'Content-Type': 'application/json;charset=utf-8'
                },
                body: JSON.stringify({
                    silent_token: authData.token,
                    uuid: authData.uuid,
                })
            });
        }
    },[authData])

    useEffect(() => {
        const vkAuthRedirectURL = SERVER_HOST+'/api/auth/redirect';
        const vkOneTapButton = Connect.buttonOneTapAuth({
            // Обязательный параметр в который нужно добавить обработчик событий приходящих из SDK
            callback: function(e) {
                const type = e.type;

                if (!type) {
                    return false;
                }

                switch (type) {
                    case ConnectEvents.OneTapAuthEventsSDK.LOGIN_SUCCESS: // = 'VKSDKOneTapAuthLoginSuccess'
                        // Пользователь успешно авторизовался
                        console.log('мегахорош, ты вошел через вк, ' + e.payload.user.first_name + " " + e.payload.user.last_name + " с вк айди " + e.payload.user.id)
                        console.log('> by Github Copilot: небойся ошибок, они не страшны')

                        // redirect
                        setAuthData(e.payload)
                        return false

                    // Для этих событий нужно открыть полноценный VK ID чтобы
                    // пользователь дорегистрировался или подтвердил телефон
                    case ConnectEvents.OneTapAuthEventsSDK.FULL_AUTH_NEEDED: //  = 'VKSDKOneTapAuthFullAuthNeeded'
                    case ConnectEvents.OneTapAuthEventsSDK.PHONE_VALIDATION_NEEDED: // = 'VKSDKOneTapAuthPhoneValidationNeeded'
                    case ConnectEvents.ButtonOneTapAuthEventsSDK.SHOW_LOGIN: // = 'VKSDKButtonOneTapAuthShowLogin'
                        return Connect.redirectAuth({ url: vkAuthRedirectURL, state: 'from_vk_page'}); // url - строка с url, на который будет произведён редирект после авторизации.
                    // state - состояние вашего приложение или любая произвольная строка, которая будет добавлена к url после авторизации.
                    // Пользователь перешел по кнопке "Войти другим способом"
                    case ConnectEvents.ButtonOneTapAuthEventsSDK.SHOW_LOGIN_OPTIONS: // = 'VKSDKButtonOneTapAuthShowLoginOptions'
                        // Параметр url: ссылка для перехода после авторизации. Должен иметь https схему. Обязательный параметр.
                        return Connect.redirectAuth({ url: vkAuthRedirectURL });
                }

                return false;
            },
            // Не обязательный параметр с настройками отображения OneTap
            options: {
<<<<<<< HEAD
                showAlternativeLogin: false, // Отображение кнопки "Войти другим способом"
=======
                showAlternativeLogin: true, // Отображение кнопки "Войти другим способом"
>>>>>>> 76432dae
                displayMode: 'name_phone', // Режим отображения кнопки 'default' | 'name_phone' | 'phone_name'
                buttonStyles: {
                    borderRadius: 8, // Радиус скругления кнопок
                },
            },
        });

        document.body.appendChild(vkOneTapButton.getFrame())

        return () => {
            document.body.removeChild(vkOneTapButton.getFrame())
        }
    }, []);

    return (
        <div id="vk"></div>
    )
}<|MERGE_RESOLUTION|>--- conflicted
+++ resolved
@@ -72,11 +72,7 @@
             },
             // Не обязательный параметр с настройками отображения OneTap
             options: {
-<<<<<<< HEAD
-                showAlternativeLogin: false, // Отображение кнопки "Войти другим способом"
-=======
                 showAlternativeLogin: true, // Отображение кнопки "Войти другим способом"
->>>>>>> 76432dae
                 displayMode: 'name_phone', // Режим отображения кнопки 'default' | 'name_phone' | 'phone_name'
                 buttonStyles: {
                     borderRadius: 8, // Радиус скругления кнопок
